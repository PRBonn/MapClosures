[build-system]
requires = ["scikit_build_core", "pybind11"]
build-backend = "scikit_build_core.build"

[project]
name = "map_closures"
version = "2.0.0"
description = "Effectively Detecting Loop Closures using Point Cloud Density Maps"
readme = "README.md"
authors = [{ name = "Saurabh Gupta" }, { name = "Tiziano Guadagnino" }]
requires-python = ">=3.8"
keywords = ["Loop Closures", "Localization", "SLAM", "LiDAR"]
dependencies = [
<<<<<<< HEAD
    "kiss-icp>=1.2.0",
=======
    "kiss-icp>=1.0.0",
>>>>>>> 4a2ad69d
    "numpy<2.0.0",
    "pyquaternion",
    "pydantic>=2",
    "pydantic-settings",
    "tqdm",
    "typer[all]>=0.6.0",
    "rich",
    "typing_extensions",
]

[project.optional-dependencies]
all = [
    "open3d>0.13",
    "PyYAML",
    "mcap-ros2-support",
    "rosbags",
    "trimesh",
    "ouster-sdk",
    "pyntcloud",
]
visualizer = ["polyscope", "matplotlib>3.9.2"]

[project.scripts]
map_closure_pipeline = "map_closures.tools.cmd:run"
gt_closure_pipeline = "map_closures.tools.gt_closures:run"

[project.urls]
Homepage = "https://github.com/PRBonn/MapClosures"

[tool.scikit-build]
build-dir = "build/{wheel_tag}"
cmake.verbose = false
cmake.minimum-version = "3.22"
editable.mode = "redirect"
editable.rebuild = true
editable.verbose = true
sdist.exclude = ["pybind/"]
wheel.install-dir = "map_closures/pybind/"

[tool.black]
line-length = 100

[tool.isort]
profile = "black"

[tool.pylint.format]
max-line-length = "100"

[tool.cibuildwheel]
archs = ["auto64"]
skip = ["*-musllinux*", "pp*", "cp36-*"]

[tool.cibuildwheel.macos]
environment = "MACOSX_DEPLOYMENT_TARGET=11.00"
archs = ["auto64", "arm64"]<|MERGE_RESOLUTION|>--- conflicted
+++ resolved
@@ -11,11 +11,7 @@
 requires-python = ">=3.8"
 keywords = ["Loop Closures", "Localization", "SLAM", "LiDAR"]
 dependencies = [
-<<<<<<< HEAD
     "kiss-icp>=1.2.0",
-=======
-    "kiss-icp>=1.0.0",
->>>>>>> 4a2ad69d
     "numpy<2.0.0",
     "pyquaternion",
     "pydantic>=2",
