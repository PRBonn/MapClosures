--- conflicted
+++ resolved
@@ -210,12 +210,7 @@
         results_dir=results_dir,
         eval=eval,
         vis=vis,
-<<<<<<< HEAD
-        opt=opt,
-    ).run()
-=======
     ).run().print()
->>>>>>> 799d1416
 
 
 def run():
