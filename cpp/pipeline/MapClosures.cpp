--- conflicted
+++ resolved
@@ -62,13 +62,7 @@
 }
 
 std::pair<std::vector<int>, cv::Mat> MapClosures::MatchAndAddLocalMap(
-<<<<<<< HEAD
-    const int map_idx,
-    const std::vector<Eigen::Vector3d> &local_map,
-    const unsigned int top_k) {
-=======
     const int map_idx, const std::vector<Eigen::Vector3d> &local_map, const unsigned int top_k) {
->>>>>>> 1ad31d66
     density_maps_.emplace(map_idx, GenerateDensityMap(local_map, config_.density_map_resolution,
                                                       config_.density_threshold));
 
@@ -83,12 +77,9 @@
                                    config_.hamming_distance_threshold,
                                    srrg_hbst::SplittingStrategy::SplitEven);
 
-<<<<<<< HEAD
-    const size_t clipped_top_k = std::min(top_k, static_cast<unsigned int>(descriptor_matches_.size()));
-=======
+
     const size_t clipped_top_k =
         std::min(top_k, static_cast<unsigned int>(descriptor_matches_.size()));
->>>>>>> 1ad31d66
     std::vector<int> ref_mapclosure_indices(clipped_top_k);
     if (clipped_top_k) {
         using NumMatches = size_t;
