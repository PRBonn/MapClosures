# MIT License
#
# Copyright (c) 2024 Saurabh Gupta, Tiziano Guadagnino, Benedikt Mersch,
# Ignacio Vizzo, Cyrill Stachniss.
#
# Permission is hereby granted, free of charge, to any person obtaining a copy
# of this software and associated documentation files (the "Software"), to deal
# in the Software without restriction, including without limitation the rights
# to use, copy, modify, merge, publish, distribute, sublicense, and/or sell
# copies of the Software, and to permit persons to whom the Software is
# furnished to do so, subject to the following conditions:
#
# The above copyright notice and this permission notice shall be included in all
# copies or substantial portions of the Software.
#
# THE SOFTWARE IS PROVIDED "AS IS", WITHOUT WARRANTY OF ANY KIND, EXPRESS OR
# IMPLIED, INCLUDING BUT NOT LIMITED TO THE WARRANTIES OF MERCHANTABILITY,
# FITNESS FOR A PARTICULAR PURPOSE AND NONINFRINGEMENT. IN NO EVENT SHALL THE
# AUTHORS OR COPYRIGHT HOLDERS BE LIABLE FOR ANY CLAIM, DAMAGES OR OTHER
# LIABILITY, WHETHER IN AN ACTION OF CONTRACT, TORT OR OTHERWISE, ARISING FROM,
# OUT OF OR IN CONNECTION WITH THE SOFTWARE OR THE USE OR OTHER DEALINGS IN THE
# SOFTWARE.

add_library(map_closures STATIC)
target_sources(map_closures PRIVATE DensityMap.cpp AlignRansac2D.cpp GroundAlign.cpp
                                    MapClosures.cpp)
target_include_directories(map_closures PUBLIC ${hbst_SOURCE_DIR} ${CMAKE_CURRENT_SOURCE_DIR}/..)
<<<<<<< HEAD
target_link_libraries(map_closures PUBLIC Eigen3::Eigen ${OpenCV_LIBS} Sophus::Sophus)
target_compile_features(map_closures PUBLIC cxx_std_17)
=======
target_link_libraries(map_closures PUBLIC Eigen3::Eigen TBB::tbb ${OpenCV_LIBS})
set_global_target_properties(map_closures)
>>>>>>> eef1d235
<|MERGE_RESOLUTION|>--- conflicted
+++ resolved
@@ -25,10 +25,5 @@
 target_sources(map_closures PRIVATE DensityMap.cpp AlignRansac2D.cpp GroundAlign.cpp
                                     MapClosures.cpp)
 target_include_directories(map_closures PUBLIC ${hbst_SOURCE_DIR} ${CMAKE_CURRENT_SOURCE_DIR}/..)
-<<<<<<< HEAD
 target_link_libraries(map_closures PUBLIC Eigen3::Eigen ${OpenCV_LIBS} Sophus::Sophus)
-target_compile_features(map_closures PUBLIC cxx_std_17)
-=======
-target_link_libraries(map_closures PUBLIC Eigen3::Eigen TBB::tbb ${OpenCV_LIBS})
-set_global_target_properties(map_closures)
->>>>>>> eef1d235
+set_global_target_properties(map_closures)